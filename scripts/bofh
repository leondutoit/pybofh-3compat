#!/usr/bin/env python
# -*- coding: utf-8 -*-

# Copyright 2010, 2014 University of Oslo, Norway
#
# This file is part of PyBofh.
#
# PyBofh is free software; you can redistribute it and/or modify it
# under the terms of the GNU General Public License as published by
# the Free Software Foundation, either version 3 of the License, or
# (at your option) any later version.
#
# PyBofh is distributed in the hope that it will be useful, but
# WITHOUT ANY WARRANTY; without even the implied warranty of
# MERCHANTABILITY or FITNESS FOR A PARTICULAR PURPOSE.  See the GNU
# General Public License for more details.
#
# You should have received a copy of the GNU General Public License
# along with PyBofh; if not, write to the Free Software Foundation,
# Inc., 59 Temple Place, Suite 330, Boston, MA 02111-1307, USA.

import getpass
import locale
import sys

<<<<<<< HEAD
import bofh.readlineui
import bofh.version
import bofh.proto
=======
import bofh
import bofh.readlineui
>>>>>>> 7df9be7b

encoding = locale.getpreferredencoding()

try:
    import argparse
<<<<<<< HEAD
except ImportError:
    from bofh.ext import argparse

argp = argparse.ArgumentParser(description=u"The Cerebrum Bofh client")
argp.add_argument('-u', '--user',
                  default=getpass.getuser(),
                  metavar='UNAME',
                  help=u"username")
argp.add_argument('--url',
                  default=None,
                  metavar='URL',
                  help=u"URL of a bofhd server.")
argp.add_argument('-c', '--cert',
                  default=None,
                  metavar='PEM',
                  help=u"CA certificate in PEM-format.")
argp.add_argument('--insecure',
                  default=False,
                  action='store_true',
                  help=u"Do not perform certificate checks.")
argp.add_argument('-p', '--prompt',
                  default='',
                  metavar='PROMPT',
                  help=u"Custom prompt")
args = argp.parse_args()

print args
=======
    Parser = argparse.ArgumentParser
except ImportError:
    # unfortunately we need python 2.5 support:
    # load optparse and monkey patch it to have add_argument
    import optparse
    Parser = optparse.OptionParser
    Parser.add_argument = Parser.add_option

if sys.argv[1:]:
    argp = Parser(description=u"The Cerebrum Bofh client")
    argp.add_argument('-u', '--user', default=user, help=u"Username")
    argp.add_argument('--url', default=url, help=u"URL to the server")
    argp.add_argument('--prompt', default=prompt, help=u"Custom prompt")

    args = argp.parse_args()
    if isinstance(args, tuple):
        args = args[0]
>>>>>>> 7df9be7b

    user, url, prompt = args.user, args.url, args.prompt

<<<<<<< HEAD
Copyright (c) 2010, 2014 University of Oslo, Norway
This is free software; see the source for copying conditions. There is NO
warranty, not even for MERCHANTABILITY or FITNESS FOR A PARTICULAR PURPOSE."""
       % bofh.version.version).encode(locale.getpreferredencoding())

try:
    conn = bofh.connect(url=args.url,
                        cert=args.cert,
                        insecure=args.insecure)
    motd = conn.motd  # Test connection
    conn.login(args.user, getpass.getpass())
    print motd
=======
print (u"""PyBofh version %s\nBofhd server is at %s""" % (
    (bofh.version.version).encode(locale.getpreferredencoding()),
    url))

try:
    conn = bofh.connect(
        username=user,
        password=getpass.getpass(prompt="Password for %s: " % user),
        url=url)
>>>>>>> 7df9be7b
except bofh.proto.BofhError, e:
    print e.args[0]
    sys.exit(1)

try:
<<<<<<< HEAD
    bofh.readlineui.repl(conn, prompt=args.prompt)
except Exception, e:
    print 'Error: %s' % str(e)
finally:
=======
    bofh.readlineui.repl(conn, prompt=prompt)
except:
>>>>>>> 7df9be7b
    conn.logout()<|MERGE_RESOLUTION|>--- conflicted
+++ resolved
@@ -1,7 +1,7 @@
 #!/usr/bin/env python
 # -*- coding: utf-8 -*-
 
-# Copyright 2010, 2014 University of Oslo, Norway
+# Copyright 2010, 2014-2015 University of Oslo, Norway
 #
 # This file is part of PyBofh.
 #
@@ -23,20 +23,14 @@
 import locale
 import sys
 
-<<<<<<< HEAD
 import bofh.readlineui
 import bofh.version
 import bofh.proto
-=======
-import bofh
-import bofh.readlineui
->>>>>>> 7df9be7b
 
 encoding = locale.getpreferredencoding()
 
 try:
     import argparse
-<<<<<<< HEAD
 except ImportError:
     from bofh.ext import argparse
 
@@ -64,29 +58,9 @@
 args = argp.parse_args()
 
 print args
-=======
-    Parser = argparse.ArgumentParser
-except ImportError:
-    # unfortunately we need python 2.5 support:
-    # load optparse and monkey patch it to have add_argument
-    import optparse
-    Parser = optparse.OptionParser
-    Parser.add_argument = Parser.add_option
 
-if sys.argv[1:]:
-    argp = Parser(description=u"The Cerebrum Bofh client")
-    argp.add_argument('-u', '--user', default=user, help=u"Username")
-    argp.add_argument('--url', default=url, help=u"URL to the server")
-    argp.add_argument('--prompt', default=prompt, help=u"Custom prompt")
+print (u"""This is PyBofh version %s
 
-    args = argp.parse_args()
-    if isinstance(args, tuple):
-        args = args[0]
->>>>>>> 7df9be7b
-
-    user, url, prompt = args.user, args.url, args.prompt
-
-<<<<<<< HEAD
 Copyright (c) 2010, 2014 University of Oslo, Norway
 This is free software; see the source for copying conditions. There is NO
 warranty, not even for MERCHANTABILITY or FITNESS FOR A PARTICULAR PURPOSE."""
@@ -99,29 +73,13 @@
     motd = conn.motd  # Test connection
     conn.login(args.user, getpass.getpass())
     print motd
-=======
-print (u"""PyBofh version %s\nBofhd server is at %s""" % (
-    (bofh.version.version).encode(locale.getpreferredencoding()),
-    url))
-
-try:
-    conn = bofh.connect(
-        username=user,
-        password=getpass.getpass(prompt="Password for %s: " % user),
-        url=url)
->>>>>>> 7df9be7b
 except bofh.proto.BofhError, e:
     print e.args[0]
     sys.exit(1)
 
 try:
-<<<<<<< HEAD
     bofh.readlineui.repl(conn, prompt=args.prompt)
 except Exception, e:
     print 'Error: %s' % str(e)
 finally:
-=======
-    bofh.readlineui.repl(conn, prompt=prompt)
-except:
->>>>>>> 7df9be7b
     conn.logout()